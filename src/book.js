--- conflicted
+++ resolved
@@ -20,13 +20,9 @@
 		restore: false,
 		reload : false,
 		goto : false,
-<<<<<<< HEAD
 		styles : {},
 		headTags : {},
-=======
 		withCredentials: false,
-		styles : {}
->>>>>>> f1c4b8c9
 	});
 	
 	this.settings.EPUBJSVERSION = EPUBJS.VERSION;
